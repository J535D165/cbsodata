--- conflicted
+++ resolved
@@ -34,9 +34,6 @@
     ],
     keywords='cbs statistics odata netherlands dutch',
     install_requires=['requests'],
-<<<<<<< HEAD
-    py_modules=['cbsodata', 'cbsodata4'],
-=======
     entry_points={
         # two entry points: cbs and cbsodata
         'console_scripts': [
@@ -45,8 +42,11 @@
         ],
 
     },
-    py_modules=['cbsodata.cbsodata3', 'cbsodata.__main__'],
->>>>>>> 4922b102
+    py_modules=[
+        'cbsodata.cbsodata3',
+        'cbsodata.cbsodata4',
+        'cbsodata.__main__'
+    ],
     tests_require=[
         'pytest'
     ],
